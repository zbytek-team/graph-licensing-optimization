--- conflicted
+++ resolved
@@ -35,11 +35,7 @@
         random.shuffle(unvisited_nodes)
 
         for node in unvisited_nodes:
-<<<<<<< HEAD
-            if node in solution["individual"] or any(node in group for group in solution["group"].values()):
-=======
             if node in assigned_nodes:
->>>>>>> 8d265588
                 continue
 
             pheromones = self.pheromone_deposit[node]
@@ -55,10 +51,6 @@
             }
 
             total = sum(probabilities.values())
-<<<<<<< HEAD
-            probabilities = {k: v / total for k, v in probabilities.items()}
-            choice = random.choices(list(probabilities.keys()), weights=probabilities.values())[0]
-=======
             probabilities = (
                 {k: v / total for k, v in probabilities.items()}
                 if total > 0
@@ -68,7 +60,6 @@
             choice = random.choices(
                 list(probabilities.keys()), weights=probabilities.values()
             )[0]
->>>>>>> 8d265588
 
             if choice == "individual":
                 solution["individual"].add(node)
@@ -82,22 +73,6 @@
                 random.shuffle(neighbors)
                 group_members = {node}
 
-<<<<<<< HEAD
-                pheromones_O = []
-                probabilities_O = []
-                for neighbor in neighbors:
-                    pheromones_O.append(self.pheromone_deposit[neighbor]["O"])
-                    probabilities_O.append((pheromones_O[-1] ** self.alpha) * (1 / (1 + self.group_cost)) ** self.beta)
-
-                total_O = sum(probabilities_O)
-                probabilities_O = [p / total_O for p in probabilities_O]
-
-                while len(group_members) < self.group_size and len(neighbors) > 0:
-                    neighbor = random.choices(neighbors, weights=probabilities_O)[0]
-                    group_members.add(neighbor)
-                    probabilities_O = [p for i, p in enumerate(probabilities_O) if i != neighbors.index(neighbor)]
-                    neighbors = [n for n in neighbors if n != neighbor]
-=======
                 if neighbors:
                     probabilities_O = [
                         (self.pheromone_deposit[node]["O"][neighbor] ** self.alpha)
@@ -114,7 +89,6 @@
                         idx = neighbors.index(neighbor)
                         neighbors.pop(idx)
                         probabilities_O.pop(idx)
->>>>>>> 8d265588
 
                 if len(group_members) > 1:
                     solution["group"][node] = group_members
