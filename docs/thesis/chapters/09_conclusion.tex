\chapter{Podsumowanie}
<<<<<<< HEAD
=======
\subsection*{Symulacje dynamiczne}
>>>>>>> b9147570
\begin{itemize}
  \item Rozdział~\ref{chap:dynamic} zdefiniował symulator zmian sieci (mutacje węzłów i krawędzi, tryby preferencyjne, triadyczne i losowe). Ciepły start (wykorzystanie poprzedniego rozwiązania) znacząco obniżał koszt względem rekalkulacji od zera (redukcje 6--14\% w scenariuszach syntetycznych i 7--12\% w realistycznych), utrzymując czasy rebalansowania na poziomie 1--3~s. Algorytm zachłanny, działający w czasie milisekund, stanowił ważny punkt odniesienia.
  \item Poziom intensywności mutacji miał większy wpływ na czas niż na koszt. Algorytm mrówkowy pozostawał najdokładniejszy, lecz przeszukiwanie tabu i algorytm genetyczny oferowały lepszy kompromis czasowy. W realistycznych dynamikach najtrudniejszy okazał się wariant z losowym przełączaniem krawędzi (\texttt{rand\_rewire}).
\end{itemize}label{chap:conclusion}

Praca przedstawiła pełny cykl badawczy dotyczący optymalizacji kosztów licencji grupowych w sieciach społecznościowych. Począwszy od formalizacji modelu, poprzez analizę algorytmów deterministycznych i metaheurystycznych, symulacje dynamiczne, aż po studia przypadków z dodatkowymi planami licencyjnymi, wyprowadzono spójny obraz zachowania rozwiązań w wielu scenariuszach. Poniżej zebrano najważniejsze obserwacje z poszczególnych części pracy oraz wskazano kierunki dalszych badań.

\section{Wyniki}

\subsection*{Model i metody}
\begin{itemize}
  \item Rozdziały~\ref{chap:introduction}--\ref{chap:testdata} ugruntowały formalny opis problemu jako uogólnienia dominowania rzymskiego z ograniczeniami pojemności i różnorodnymi typami licencji. Wykazano twardą złożoność obliczeniową problemu.
  \item Rozdział~\ref{chap:algorithms} zebrał spektrum metod: dokładny solver ILP, heurystyki konstrukcyjne (algorytm zachłanny, zbiór dominujący), metaheurystyki (algorytm genetyczny, algorytm mrówkowy, przeszukiwanie tabu, wyżarzanie symulowane) oraz bazowy algorytm losowy. Implementacje posiadają wspólny interfejs, co umożliwiło jednolite eksperymenty.
\end{itemize}

\subsection*{Eksperymenty statyczne}
\begin{itemize}
  \item Rozdział~\ref{chap:experiments} potwierdził hierarchię jakości: ILP $>$ algorytm mrówkowy $>$ przeszukiwanie tabu/algorytm genetyczny $>$ wyżarzanie symulowane $>$ heurystyki konstrukcyjne $>$ algorytm losowy. Różnice były istotne statystycznie (test Friedmana, porównania Nemenyi'ego), a grafy bezskalowe okazały się najłatwiejsze do pokrycia dzięki hubom.
  \item Czas wykonania rósł wykładniczo dla metaheurystyk, natomiast heurystyki konstrukcyjne utrzymywały czasy rzędu milisekund. Na potrzeby praktyczne wyodrębniono trzy regiony: (i) grafy małe -- warto korzystać z ILP jako punktu odniesienia, (ii) grafy średnie -- metaheurystyki zapewniają najlepszy kompromis, (iii) grafy duże lub wymagające szybkiej odpowiedzi -- GreedyAlgorithm stanowi użyteczną aproksymację.
\end{itemize}

\subsection*{Symulacje dynamiczne}
\begin{itemize}
  \item Rozdział~\ref{chap:dynamic} zdefiniował symulator zmian sieci (mutacje węzłów i krawędzi, tryby preferencyjne, triadyczne i losowe). Ciepły start znacząco obniżał koszt względem rekalkulacji od zera (redukcje 6--14\% w scenariuszach syntetycznych i 7--12\% w realistycznych), utrzymując czasy rebalansowania na poziomie 1--3~s.
  \item Poziom intensywności mutacji miał większy wpływ na czas niż na koszt. AntColonyOptimization pozostawał najdokładniejszy, lecz TabuSearch i algoritm genetyczny oferowały lepszy kompromis czasowy. W realistycznych dynamikach najniższe koszty osiągał wariant Spotify (mediana $\approx0{,}41$ na węzeł).
\end{itemize}

\subsection*{Rozszerzenia licencyjne}
\begin{itemize}
  \item Rozdział~\ref{chap:extensions} zbadał osiem wariantów taryfowych. W planach Duolingo i Roman liczba osób lub koszt planu grupowego determinowały opłacalność metaheurystyk: przy niskim koszcie grupy (\texttt{duolingo\_p\_2}) redukcja kosztu względem heurystyki wynosiła 10--20\%, natomiast przy drogich planach (\texttt{duolingo\_p\_5}, \texttt{roman\_p\_5}) przewaga spadała do pojedynczych procent.
  \item Włączenie planu Duo (Spotify) i planów Standard/Premium (Netflix) otworzyło nowe możliwości parowania użytkowników, co obniżyło koszt na węzeł (mediana 0,40 w Spotify wobec 0,50 w \texttt{duolingo\_p\_2}). W symulacjach dynamicznych konfiguracje z planem pośrednim utrzymały najkorzystniejsze wartości zarówno pod względem kosztu, jak i stabilności czasowej, a metaheurystyki redukowały koszt o 5-12\% w porównaniu do algorytmu zachłannego.
\end{itemize}

\section{Rekomendacje praktyczne}

\begin{itemize}
  \item \textbf{Dobór algorytmu.} Dla instancji do ~200 węzłów ILPSolver jest najlepszym punktem odniesienia. W większych sieciach rekomendowane są AntColonyOptimization lub TabuSearch, przy czym TabuSearch zapewnia krótszy czas rebalansowania i lepiej radzi sobie w środowisku dynamicznym.
  \item \textbf{Strategia inicjalizacji.} Ciepły start metaheurystyk (wykorzystanie poprzedniego rozwiązania jako punktu wyjścia) redukuje koszt o 6--14\% przy niewielkim wzroście czasu i powinien być standardem w systemach aktualizowanych inkrementalnie.
  \item \textbf{Polityka licencyjna.} Tańsze plany rodzinne (np. plano Duo) realnie obniżają koszt końcowy, co potwierdzają zarówno eksperymenty statyczne, jak i dynamiczne. Przewymiarowanie planu (wysokie $p$) powoduje, że licencje indywidualne stają się bardziej opłacalne, a zyski z optymalizacji maleją.
\end{itemize}

\section{Kierunki dalszych badań}

\begin{itemize}
  \item \textbf{Gwarancje aproksymacji.} Empiryczna przewaga metaheurystyk zachęca do opracowania ograniczeń teoretycznych na jakość rozwiązań (np. na klasach grafów o ograniczonej degeneracji lub w modelach losowych).
  \item \textbf{Modele stochastyczne.} Uwzględnienie niepewności w dostępie użytkowników i ewolucji sieci mogłoby doprowadzić do modeli odpornych na fluktuacje (np. programowanie dwustopniowe lub dynamiczne podejścia bayesowskie).
  \item \textbf{Wielokryterialność i koszty operacyjne.} Rozszerzenie funkcji celu o aspekty sprawiedliwości, ryzyka lub kosztu migracji między planami pozwoliłoby lepiej odwzorować rzeczywiste ograniczenia biznesowe.
  \item \textbf{Optymalizacja hiperpametrów.} Automatyczne strojenie parametrów metaheurystyk (np. podejścia typu AutoML) może dalej poprawić stosunek koszt/ czas bez ręcznej ingerencji.
  \item \textbf{Integracja z praktyką.} Zaimplementowana biblioteka otwiera drogę do wdrożeń w systemach rekomendacji planów rodzinnych; interesującym kierunkiem jest eksperyment online z prawdziwymi danymi platform subskrypcyjnych.
\end{itemize}

\section{Zakończenie}

Przedstawiony w pracy model, zestaw algorytmów oraz bogate eksperymenty (statyczne, dynamiczne i rozszerzone) dostarczają całościowego obrazu kompromisów pomiędzy kosztem licencji a czasem optymalizacji. Pokazano, że nawet w obliczu złożoności obliczeniowej możliwe jest osiąganie wysokiej jakości rozwiązań w akceptowalnym czasie dzięki odpowiedniemu doborowi metod. Wyniki stanowią solidną podstawę dla dalszych badań oraz praktycznych zastosowań w gospodarce cyfrowej, w której modele rodzinne i subskrypcyjne stają się standardem.<|MERGE_RESOLUTION|>--- conflicted
+++ resolved
@@ -1,8 +1,5 @@
 \chapter{Podsumowanie}
-<<<<<<< HEAD
-=======
-\subsection*{Symulacje dynamiczne}
->>>>>>> b9147570
+\subsection{Symulacje dynamiczne}
 \begin{itemize}
   \item Rozdział~\ref{chap:dynamic} zdefiniował symulator zmian sieci (mutacje węzłów i krawędzi, tryby preferencyjne, triadyczne i losowe). Ciepły start (wykorzystanie poprzedniego rozwiązania) znacząco obniżał koszt względem rekalkulacji od zera (redukcje 6--14\% w scenariuszach syntetycznych i 7--12\% w realistycznych), utrzymując czasy rebalansowania na poziomie 1--3~s. Algorytm zachłanny, działający w czasie milisekund, stanowił ważny punkt odniesienia.
   \item Poziom intensywności mutacji miał większy wpływ na czas niż na koszt. Algorytm mrówkowy pozostawał najdokładniejszy, lecz przeszukiwanie tabu i algorytm genetyczny oferowały lepszy kompromis czasowy. W realistycznych dynamikach najtrudniejszy okazał się wariant z losowym przełączaniem krawędzi (\texttt{rand\_rewire}).
