--- conflicted
+++ resolved
@@ -45,44 +45,8 @@
     gen = GraphGeneratorFactory.get(name)
     return gen(n_nodes=n, **params)
 
-<<<<<<< HEAD
 
 @pytest.mark.parametrize("license_cfg", LICENSE_CFGS)
-=======
-
-def solve_cost(algo, graph: nx.Graph, license_types, **kwargs):
-    solution = algo.solve(graph=graph, license_types=license_types, **kwargs)
-    ok, issues = validator.validate(solution, graph)
-    assert ok, f"{algo.name} invalid: {issues}"
-    return float(solution.total_cost)
-
-
-@pytest.mark.parametrize("graph_name", list(GRAPH_SPECS.keys()))
-def test_algorithms_against_baselines(graph_name: str):
-    license_types = LicenseConfigFactory.get_config(LICENSE_CFG)
-    graph = generate_graph(graph_name, 30)
-
-    ilp_cost = solve_cost(ILPSolver(), graph, license_types)
-    greedy_cost = solve_cost(GreedyAlgorithm(), graph, license_types)
-    assert greedy_cost >= ilp_cost
-
-    algos = [
-        (DominatingSetAlgorithm(), {}),
-        (RandomizedAlgorithm(seed=42), {}),
-        (GeneticAlgorithm(population_size=20, generations=20, seed=42), {}),
-        (SimulatedAnnealing(max_iterations=200, max_stall=50), {}),
-        (TabuSearch(), {"max_iterations": 100, "neighbors_per_iter": 5, "tabu_tenure": 7}),
-        (AntColonyOptimization(num_ants=5, max_iterations=20), {}),
-    ]
-
-    for algo, kwargs in algos:
-        cost = solve_cost(algo, graph, license_types, **kwargs)
-        assert cost >= ilp_cost
-        if not isinstance(algo, RandomizedAlgorithm):
-            assert cost <= greedy_cost
-
-
->>>>>>> 167a4170
 @pytest.mark.parametrize("graph_name", list(GRAPH_SPECS.keys()))
 @pytest.mark.parametrize("algo_id,algo_factory,algo_kwargs,n_nodes", ALGOS, ids=[a[0] for a in ALGOS])
 def test_algorithms_validity(graph_name: str, license_cfg: str, algo_id, algo_factory, algo_kwargs, n_nodes: int):
